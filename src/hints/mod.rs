use std::collections::{HashMap, HashSet};

use cairo_lang_casm::hints::{Hint, StarknetHint};
use cairo_lang_casm::operand::{BinOpOperand, DerefOrImmediate, Operation, Register, ResOperand};
use cairo_vm::hint_processor::builtin_hint_processor::builtin_hint_processor_definition::{
    BuiltinHintProcessor, HintProcessorData,
};
use cairo_vm::hint_processor::builtin_hint_processor::hint_utils::*;
use cairo_vm::hint_processor::cairo_1_hint_processor::hint_processor::Cairo1HintProcessor;
use cairo_vm::hint_processor::hint_processor_definition::{
    HintExtension, HintProcessor, HintProcessorLogic, HintReference,
};
use cairo_vm::serde::deserialize_program::ApTracking;
use cairo_vm::types::exec_scope::ExecutionScopes;
use cairo_vm::types::relocatable::{MaybeRelocatable, Relocatable};
use cairo_vm::vm::errors::hint_errors::HintError;
use cairo_vm::vm::runners::cairo_runner::{ResourceTracker, RunResources};
use cairo_vm::vm::vm_core::VirtualMachine;
use cairo_vm::Felt252;
use indoc::indoc;
use num_bigint::BigInt;

use crate::execution::execute_syscalls;
use crate::execution::helper::ExecutionHelperWrapper;
use crate::execution::syscall_handler::OsSyscallHandlerWrapper;
use crate::hints::block_context::is_leaf;
use crate::io::input::StarknetOsInput;

pub mod block_context;
pub mod builtins;
mod compiled_class;
pub mod execution;
mod output;
mod patricia;
pub mod state;
pub mod syscalls;
#[cfg(test)]
mod tests;
mod transaction_hash;
mod types;
mod unimplemented;
pub mod vars;

pub type HintImpl = fn(
    &mut VirtualMachine,
    &mut ExecutionScopes,
    &HashMap<String, HintReference>,
    &ApTracking,
    &HashMap<String, Felt252>,
) -> Result<(), HintError>;

#[rustfmt::skip]
<<<<<<< HEAD
static HINTS: [(&str, HintImpl); 161] = [
=======
static HINTS: [(&str, HintImpl); 162] = [
>>>>>>> 3c1909b1
    (BREAKPOINT, breakpoint),
    (INITIALIZE_CLASS_HASHES, initialize_class_hashes),
    (INITIALIZE_STATE_CHANGES, initialize_state_changes),
    (IS_ON_CURVE, is_on_curve),
    (OS_INPUT_TRANSACTIONS, os_input_transactions),
    (SEGMENTS_ADD, segments_add),
    (SEGMENTS_ADD_TEMP, segments_add_temp),
    (SET_AP_TO_ACTUAL_FEE, set_ap_to_actual_fee),
    (SKIP_CALL, skip_call),
    (SKIP_TX, skip_tx),
    (STARKNET_OS_INPUT, starknet_os_input),
    (START_TX, start_tx),
    (block_context::BLOCK_NUMBER, block_context::block_number),
    (block_context::BLOCK_TIMESTAMP, block_context::block_timestamp),
    (block_context::BYTECODE_SEGMENT_STRUCTURE, block_context::bytecode_segment_structure),
    (block_context::CHAIN_ID, block_context::chain_id),
    (block_context::DEPRECATED_FEE_TOKEN_ADDRESS, block_context::deprecated_fee_token_address),
    (block_context::ELEMENTS_GE_10, block_context::elements_ge_10),
    (block_context::ELEMENTS_GE_2, block_context::elements_ge_2),
    (block_context::FEE_TOKEN_ADDRESS, block_context::fee_token_address),
    (block_context::GET_BLOCK_MAPPING, block_context::get_block_mapping),
    (block_context::IS_LEAF, is_leaf),
    (block_context::LOAD_CLASS_FACTS, block_context::load_class_facts),
    (block_context::LOAD_CLASS_INNER, block_context::load_class_inner),
    (block_context::LOAD_DEPRECATED_CLASS_FACTS, block_context::load_deprecated_class_facts),
    (block_context::LOAD_DEPRECATED_CLASS_INNER, block_context::load_deprecated_class_inner),
    (block_context::SEQUENCER_ADDRESS, block_context::sequencer_address),
    (builtins::SELECTED_BUILTINS, builtins::selected_builtins),
    (builtins::SELECT_BUILTIN, builtins::select_builtin),
    (builtins::UPDATE_BUILTIN_PTRS, builtins::update_builtin_ptrs),
    (compiled_class::ASSIGN_BYTECODE_SEGMENTS, compiled_class::assign_bytecode_segments),
    (execute_syscalls::IS_BLOCK_NUMBER_IN_BLOCK_HASH_BUFFER, execute_syscalls::is_block_number_in_block_hash_buffer),
    (execution::ADD_RELOCATION_RULE, execution::add_relocation_rule),
    (execution::ASSERT_TRANSACTION_HASH, execution::assert_transaction_hash),
    (execution::CACHE_CONTRACT_STORAGE_REQUEST_KEY, execution::cache_contract_storage_request_key),
    (execution::CACHE_CONTRACT_STORAGE_SYSCALL_REQUEST_ADDRESS, execution::cache_contract_storage_syscall_request_address),
    (execution::CHECK_EXECUTION, execution::check_execution),
    (execution::CHECK_IS_DEPRECATED, execution::check_is_deprecated),
    (execution::CHECK_NEW_DEPLOY_RESPONSE, execution::check_new_deploy_response),
    (execution::CHECK_NEW_SYSCALL_RESPONSE, execution::check_new_syscall_response),
    (execution::CHECK_SYSCALL_RESPONSE, execution::check_syscall_response),
    (execution::CONTRACT_ADDRESS, execution::contract_address),
    (execution::END_TX, execution::end_tx),
    (execution::ENTER_CALL, execution::enter_call),
    (execution::ENTER_SCOPE_DEPRECATED_SYSCALL_HANDLER, execution::enter_scope_deprecated_syscall_handler),
    (execution::ENTER_SCOPE_DESCEND_EDGE, execution::enter_scope_descend_edge),
    (execution::ENTER_SCOPE_LEFT_CHILD, execution::enter_scope_left_child),
    (execution::ENTER_SCOPE_NEW_NODE, execution::enter_scope_new_node),
    (execution::ENTER_SCOPE_NEXT_NODE_BIT_0, execution::enter_scope_next_node_bit_0),
    (execution::ENTER_SCOPE_NEXT_NODE_BIT_1, execution::enter_scope_next_node_bit_1),
    (execution::ENTER_SCOPE_NODE, execution::enter_scope_node_hint),
    (execution::ENTER_SCOPE_RIGHT_CHILD, execution::enter_scope_right_child),
    (execution::ENTER_SCOPE_SYSCALL_HANDLER, execution::enter_scope_syscall_handler),
    (execution::ENTER_SYSCALL_SCOPES, execution::enter_syscall_scopes),
    (execution::EXIT_CALL, execution::exit_call),
    (execution::EXIT_TX, execution::exit_tx),
    (execution::GEN_CLASS_HASH_ARG, execution::gen_class_hash_arg),
    (execution::GEN_SIGNATURE_ARG, execution::gen_signature_arg),
    (execution::GET_BLOCK_HASH_CONTRACT_ADDRESS_STATE_ENTRY_AND_SET_NEW_STATE_ENTRY, execution::get_block_hash_contract_address_state_entry_and_set_new_state_entry),
    (execution::GET_CONTRACT_ADDRESS_STATE_ENTRY, execution::get_contract_address_state_entry),
    (execution::GET_CONTRACT_ADDRESS_STATE_ENTRY_AND_SET_NEW_STATE_ENTRY, execution::get_contract_address_state_entry_and_set_new_state_entry),
    (execution::GET_CONTRACT_ADDRESS_STATE_ENTRY_AND_SET_NEW_STATE_ENTRY_2, execution::get_contract_address_state_entry_and_set_new_state_entry),
    (execution::GET_OLD_BLOCK_NUMBER_AND_HASH, execution::get_old_block_number_and_hash),
    (execution::INITIAL_GE_REQUIRED_GAS, execution::initial_ge_required_gas),
    (execution::IS_DEPRECATED, execution::is_deprecated),
    (execution::IS_REVERTED, execution::is_reverted),
    (execution::LOAD_NEXT_TX, execution::load_next_tx),
    (execution::LOG_ENTER_SYSCALL, execution::log_enter_syscall),
    (execution::OS_CONTEXT_SEGMENTS, execution::os_context_segments),
    (execution::PREPARE_CONSTRUCTOR_EXECUTION, execution::prepare_constructor_execution),
    (execution::RESOURCE_BOUNDS, execution::resource_bounds),
    (execution::SET_AP_TO_TX_NONCE, execution::set_ap_to_tx_nonce),
    (execution::START_TX, execution::start_tx),
    (execution::TRANSACTION_VERSION, execution::transaction_version),
    (execution::TX_ACCOUNT_DEPLOYMENT_DATA, execution::tx_account_deployment_data),
    (execution::TX_ACCOUNT_DEPLOYMENT_DATA_LEN, execution::tx_account_deployment_data_len),
    (execution::TX_CALLDATA, execution::tx_calldata),
    (execution::TX_CALLDATA_LEN, execution::tx_calldata_len),
    (execution::TX_ENTRY_POINT_SELECTOR, execution::tx_entry_point_selector),
    (execution::TX_FEE_DATA_AVAILABILITY_MODE, execution::tx_fee_data_availability_mode),
    (execution::TX_MAX_FEE, execution::tx_max_fee),
    (execution::TX_NONCE, execution::tx_nonce),
    (execution::TX_NONCE_DATA_AVAILABILITY_MODE, execution::tx_nonce_data_availability_mode),
    (execution::TX_PAYMASTER_DATA, execution::tx_paymaster_data),
    (execution::TX_PAYMASTER_DATA_LEN, execution::tx_paymaster_data_len),
    (execution::TX_RESOURCE_BOUNDS_LEN, execution::tx_resource_bounds_len),
    (execution::TX_TIP, execution::tx_tip),
    (execution::WRITE_OLD_BLOCK_TO_STORAGE, execution::write_old_block_to_storage),
    (execution::WRITE_SYSCALL_RESULT, execution::write_syscall_result),
    (execution::WRITE_SYSCALL_RESULT_DEPRECATED, execution::write_syscall_result_deprecated),
    (output::SET_AP_TO_BLOCK_HASH, output::set_ap_to_block_hash),
    (output::SET_STATE_UPDATES_START, output::set_state_updates_start),
    (output::SET_TREE_STRUCTURE, output::set_tree_structure),
    (patricia::ASSERT_CASE_IS_RIGHT, patricia::assert_case_is_right),
    (patricia::HEIGHT_IS_ZERO_OR_LEN_NODE_PREIMAGE_IS_TWO, patricia::height_is_zero_or_len_node_preimage_is_two),
    (patricia::IS_CASE_RIGHT, patricia::is_case_right),
    (patricia::PREPARE_PREIMAGE_VALIDATION_NON_DETERMINISTIC_HASHES, patricia::prepare_preimage_validation_non_deterministic_hashes),
    (patricia::SET_AP_TO_DESCEND, patricia::set_ap_to_descend),
    (patricia::SET_BIT, patricia::set_bit),
    (patricia::SET_SIBLINGS, patricia::set_siblings),
    (patricia::SPLIT_DESCEND, patricia::split_descend),
    (patricia::WRITE_CASE_NOT_LEFT_TO_AP, patricia::write_case_not_left_to_ap),
    (state::DECODE_NODE, state::decode_node_hint),
    (state::DECODE_NODE_2, state::decode_node_hint),
    (state::ENTER_SCOPE_COMMITMENT_INFO_BY_ADDRESS, state::enter_scope_commitment_info_by_address),
    (state::LOAD_BOTTOM, state::load_bottom),
    (state::LOAD_EDGE, state::load_edge),
    (state::SET_PREIMAGE_FOR_CLASS_COMMITMENTS, state::set_preimage_for_class_commitments),
    (state::SET_PREIMAGE_FOR_CURRENT_COMMITMENT_INFO, state::set_preimage_for_current_commitment_info),
    (state::SET_PREIMAGE_FOR_STATE_COMMITMENTS, state::set_preimage_for_state_commitments),
    (state::WRITE_SPLIT_RESULT, state::write_split_result),
    (syscalls::CALL_CONTRACT, syscalls::call_contract),
    (syscalls::DELEGATE_CALL, syscalls::delegate_call),
    (syscalls::DELEGATE_L1_HANDLER, syscalls::delegate_l1_handler),
    (syscalls::DEPLOY, syscalls::deploy),
    (syscalls::EMIT_EVENT, syscalls::emit_event),
    (syscalls::EXIT_CALL_CONTRACT_SYSCALL, syscalls::exit_call_contract_syscall),
    (syscalls::EXIT_DELEGATE_CALL_SYSCALL, syscalls::exit_delegate_call_syscall),
    (syscalls::EXIT_DELEGATE_L1_HANDLER_SYSCALL, syscalls::exit_delegate_l1_handler_syscall),
    (syscalls::EXIT_DEPLOY_SYSCALL, syscalls::exit_deploy_syscall),
    (syscalls::EXIT_EMIT_EVENT_SYSCALL, syscalls::exit_emit_event_syscall),
    (syscalls::EXIT_GET_BLOCK_HASH_SYSCALL, syscalls::exit_get_block_hash_syscall),
    (syscalls::EXIT_GET_BLOCK_NUMBER_SYSCALL, syscalls::exit_get_block_number_syscall),
    (syscalls::EXIT_GET_BLOCK_TIMESTAMP_SYSCALL, syscalls::exit_get_block_timestamp_syscall),
    (syscalls::EXIT_GET_CALLER_ADDRESS_SYSCALL, syscalls::exit_get_caller_address_syscall),
    (syscalls::EXIT_GET_CONTRACT_ADDRESS_SYSCALL, syscalls::exit_get_contract_address_syscall),
    (syscalls::EXIT_GET_EXECUTION_INFO_SYSCALL, syscalls::exit_get_execution_info_syscall),
    (syscalls::EXIT_GET_SEQUENCER_ADDRESS_SYSCALL, syscalls::exit_get_sequencer_address_syscall),
    (syscalls::EXIT_GET_TX_INFO_SYSCALL, syscalls::exit_get_tx_info_syscall),
    (syscalls::EXIT_GET_TX_SIGNATURE_SYSCALL, syscalls::exit_get_tx_signature_syscall),
    (syscalls::EXIT_KECCAK_SYSCALL, syscalls::exit_keccak_syscall),
    (syscalls::EXIT_LIBRARY_CALL_L1_HANDLER_SYSCALL, syscalls::exit_library_call_l1_handler_syscall),
    (syscalls::EXIT_LIBRARY_CALL_SYSCALL, syscalls::exit_library_call_syscall),
    (syscalls::EXIT_REPLACE_CLASS_SYSCALL, syscalls::exit_replace_class_syscall),
    (syscalls::EXIT_SECP256K1_ADD_SYSCALL, syscalls::exit_secp256k1_add_syscall),
    (syscalls::EXIT_SECP256K1_GET_POINT_FROM_X_SYSCALL, syscalls::exit_secp256k1_get_point_from_x_syscall),
    (syscalls::EXIT_SECP256K1_GET_XY_SYSCALL, syscalls::exit_secp256k1_get_xy_syscall),
    (syscalls::EXIT_SECP256K1_MUL_SYSCALL, syscalls::exit_secp256k1_mul_syscall),
    (syscalls::EXIT_SECP256K1_NEW_SYSCALL, syscalls::exit_secp256k1_new_syscall),
    (syscalls::EXIT_SECP256R1_ADD_SYSCALL, syscalls::exit_secp256r1_add_syscall),
    (syscalls::EXIT_SECP256R1_GET_POINT_FROM_X_SYSCALL, syscalls::exit_secp256r1_get_point_from_x_syscall),
    (syscalls::EXIT_SECP256R1_GET_XY_SYSCALL, syscalls::exit_secp256r1_get_xy_syscall),
    (syscalls::EXIT_SECP256R1_MUL_SYSCALL, syscalls::exit_secp256r1_mul_syscall),
    (syscalls::EXIT_SECP256R1_NEW_SYSCALL, syscalls::exit_secp256r1_new_syscall),
    (syscalls::EXIT_SEND_MESSAGE_TO_L1_SYSCALL, syscalls::exit_send_message_to_l1_syscall),
    (syscalls::EXIT_STORAGE_READ_SYSCALL, syscalls::exit_storage_read_syscall),
    (syscalls::EXIT_STORAGE_WRITE_SYSCALL, syscalls::exit_storage_write_syscall),
    (syscalls::GET_BLOCK_NUMBER, syscalls::get_block_number),
    (syscalls::GET_BLOCK_TIMESTAMP, syscalls::get_block_timestamp),
    (syscalls::GET_CALLER_ADDRESS, syscalls::get_caller_address),
    (syscalls::GET_CONTRACT_ADDRESS, syscalls::get_contract_address),
    (syscalls::GET_SEQUENCER_ADDRESS, syscalls::get_sequencer_address),
    (syscalls::GET_TX_INFO, syscalls::get_tx_info),
    (syscalls::GET_TX_SIGNATURE, syscalls::get_tx_signature),
    (syscalls::LIBRARY, syscalls::library_call),
    (syscalls::LIBRARY_CALL_L1_HANDLER, syscalls::library_call_l1_handler),
    (syscalls::OS_LOGGER_ENTER_SYSCALL_PREPRARE_EXIT_SYSCALL, syscalls::os_logger_enter_syscall_preprare_exit_syscall),
    (syscalls::REPLACE_CLASS, syscalls::replace_class),
    (syscalls::SEND_MESSAGE_TO_L1, syscalls::send_message_to_l1),
    (syscalls::SET_SYSCALL_PTR, syscalls::set_syscall_ptr),
    (syscalls::STORAGE_READ, syscalls::storage_read),
    (syscalls::STORAGE_WRITE, syscalls::storage_write),
    (transaction_hash::ADDITIONAL_DATA_NEW_SEGMENT, transaction_hash::additional_data_new_segment),
];

/// Hint Extensions extend the current map of hints used by the VM.
/// This behaviour achieves what the `vm_load_data` primitive does for cairo-lang
/// and is needed to implement os hints like `vm_load_program`.
type ExtensiveHintImpl = fn(
    &dyn HintProcessor,
    &mut VirtualMachine,
    &mut ExecutionScopes,
    &HashMap<String, HintReference>,
    &ApTracking,
) -> Result<HintExtension, HintError>;

static EXTENSIVE_HINTS: [(&str, ExtensiveHintImpl); 2] = [
    (block_context::LOAD_DEPRECATED_CLASS, block_context::load_deprecated_class),
    (block_context::LOAD_CLASS, block_context::load_class),
];

pub struct SnosHintProcessor {
    builtin_hint_proc: BuiltinHintProcessor,
    cairo1_builtin_hint_proc: Cairo1HintProcessor,
    hints: HashMap<String, HintImpl>,
    extensive_hints: HashMap<String, ExtensiveHintImpl>,
    run_resources: RunResources,
}

impl ResourceTracker for SnosHintProcessor {
    fn consumed(&self) -> bool {
        self.run_resources.consumed()
    }

    fn consume_step(&mut self) {
        self.run_resources.consume_step()
    }

    fn get_n_steps(&self) -> Option<usize> {
        self.run_resources.get_n_steps()
    }

    fn run_resources(&self) -> &RunResources {
        &self.run_resources
    }
}

impl Default for SnosHintProcessor {
    fn default() -> Self {
        let hints = HINTS.into_iter().map(|(h, i)| (h.to_string(), i)).collect();
        let extensive_hints = EXTENSIVE_HINTS.into_iter().map(|(h, i)| (h.to_string(), i)).collect();
        Self {
            builtin_hint_proc: BuiltinHintProcessor::new_empty(),
            cairo1_builtin_hint_proc: Cairo1HintProcessor::new(Default::default(), Default::default()),
            hints,
            extensive_hints,
            run_resources: Default::default(),
        }
    }
}

// from blockifier/cairo-vm:
fn get_ptr_from_res_operand(vm: &mut VirtualMachine, res: &ResOperand) -> Result<Relocatable, HintError> {
    let (cell, base_offset) = match res {
        ResOperand::Deref(cell) => (cell, Felt252::ZERO),
        ResOperand::BinOp(BinOpOperand { op: Operation::Add, a, b: DerefOrImmediate::Immediate(b) }) => {
            (a, Felt252::from(&b.value))
        }
        _ => {
            return Err(HintError::CustomHint(
                "Failed to extract buffer, expected ResOperand of BinOp type to have Inmediate b value"
                    .to_owned()
                    .into_boxed_str(),
            ));
        }
    };
    let base = match cell.register {
        Register::AP => vm.get_ap(),
        Register::FP => vm.get_fp(),
    };
    let cell_reloc = (base + (i32::from(cell.offset)))?;
    (vm.get_relocatable(cell_reloc)? + &base_offset).map_err(|e| e.into())
}

impl SnosHintProcessor {
    pub fn hints(&self) -> HashSet<String> {
        self.hints
            .keys()
            .cloned()
            .collect::<HashSet<_>>()
            .union(&self.extensive_hints.keys().cloned().collect::<HashSet<_>>())
            .cloned()
            .collect::<HashSet<_>>()
    }
}

impl HintProcessorLogic for SnosHintProcessor {
    // stub for trait impl
    fn execute_hint(
        &mut self,
        _vm: &mut VirtualMachine,
        _exec_scopes: &mut ExecutionScopes,
        _hint_data: &Box<dyn core::any::Any>,
        _constants: &HashMap<String, Felt252>,
    ) -> Result<(), HintError> {
        Ok(())
    }

    fn execute_hint_extensive(
        &mut self,
        vm: &mut VirtualMachine,
        exec_scopes: &mut ExecutionScopes,
        hint_data: &Box<dyn core::any::Any>,
        constants: &HashMap<String, Felt252>,
    ) -> Result<HintExtension, HintError> {
        if let Some(hpd) = hint_data.downcast_ref::<HintProcessorData>() {
            let hint_code = hpd.code.as_str();
            if let Some(hint_impl) = self.hints.get(hint_code) {
                return hint_impl(vm, exec_scopes, &hpd.ids_data, &hpd.ap_tracking, constants)
                    .map(|_| HintExtension::default());
            }

            if let Some(hint_impl) = self.extensive_hints.get(hint_code) {
                let r = hint_impl(self, vm, exec_scopes, &hpd.ids_data, &hpd.ap_tracking);
                return r;
            }

            return self
                .builtin_hint_proc
                .execute_hint(vm, exec_scopes, hint_data, constants)
                .map(|_| HintExtension::default());
        }

        if let Some(hint) = hint_data.downcast_ref::<Hint>() {
            if let Hint::Starknet(StarknetHint::SystemCall { system }) = hint {
                let syscall_ptr = get_ptr_from_res_operand(vm, system)?;
                let syscall_handler = exec_scopes.get::<OsSyscallHandlerWrapper>("syscall_handler")?;
                return syscall_handler.syscall(vm, syscall_ptr).map(|_| HintExtension::default());
            } else {
                return self.cairo1_builtin_hint_proc.execute(vm, exec_scopes, hint).map(|_| HintExtension::default());
            }
        }

        Err(HintError::WrongHintData)
    }
}

pub fn hint_stub(
    _vm: &mut VirtualMachine,
    _exec_scopes: &mut ExecutionScopes,
    _ids_data: &HashMap<String, HintReference>,
    _ap_tracking: &ApTracking,
    _constants: &HashMap<String, Felt252>,
) -> Result<(), HintError> {
    Err(HintError::CustomHint("Hint stubbed but not implemented".to_string().into_boxed_str()))
}

pub const STARKNET_OS_INPUT: &str = indoc! {r#"
    from starkware.starknet.core.os.os_input import StarknetOsInput

    os_input = StarknetOsInput.load(data=program_input)

    ids.initial_carried_outputs.messages_to_l1 = segments.add_temp_segment()
    ids.initial_carried_outputs.messages_to_l2 = segments.add_temp_segment()"#
};

pub fn starknet_os_input(
    vm: &mut VirtualMachine,
    _exec_scopes: &mut ExecutionScopes,
    ids_data: &HashMap<String, HintReference>,
    ap_tracking: &ApTracking,
    _constants: &HashMap<String, Felt252>,
) -> Result<(), HintError> {
    let initial_carried_outputs_ptr = get_ptr_from_var_name("initial_carried_outputs", vm, ids_data, ap_tracking)?;

    let messages_to_l1 = initial_carried_outputs_ptr;
    let temp_segment = vm.add_temporary_segment();
    vm.insert_value(messages_to_l1, temp_segment)?;

    let messages_to_l2 = (initial_carried_outputs_ptr + 1_i32)?;
    let temp_segment = vm.add_temporary_segment();
    vm.insert_value(messages_to_l2, temp_segment).map_err(|e| e.into())
}

pub const INITIALIZE_STATE_CHANGES: &str = indoc! {r#"
    from starkware.python.utils import from_bytes

    initial_dict = {
        address: segments.gen_arg(
            (from_bytes(contract.contract_hash), segments.add(), contract.nonce))
        for address, contract in os_input.contracts.items()
    }"#
};

pub fn initialize_state_changes(
    vm: &mut VirtualMachine,
    exec_scopes: &mut ExecutionScopes,
    _ids_data: &HashMap<String, HintReference>,
    _ap_tracking: &ApTracking,
    _constants: &HashMap<String, Felt252>,
) -> Result<(), HintError> {
    let os_input = exec_scopes.get::<StarknetOsInput>("os_input")?;
    let mut state_dict: HashMap<MaybeRelocatable, MaybeRelocatable> = HashMap::new();
    for (addr, contract_state) in os_input.contracts {
        let change_base = vm.add_memory_segment();
        vm.insert_value(change_base, contract_state.contract_hash)?;
        let storage_commitment_base = vm.add_memory_segment();
        vm.insert_value((change_base + 1)?, storage_commitment_base)?;
        vm.insert_value((change_base + 2)?, contract_state.nonce)?;

        state_dict.insert(MaybeRelocatable::from(addr), MaybeRelocatable::from(change_base));
    }

    exec_scopes.insert_box("initial_dict", Box::new(state_dict));
    Ok(())
}

pub const INITIALIZE_CLASS_HASHES: &str = "initial_dict = os_input.class_hash_to_compiled_class_hash";

pub fn initialize_class_hashes(
    _vm: &mut VirtualMachine,
    exec_scopes: &mut ExecutionScopes,
    _ids_data: &HashMap<String, HintReference>,
    _ap_tracking: &ApTracking,
    _constants: &HashMap<String, Felt252>,
) -> Result<(), HintError> {
    let os_input = exec_scopes.get::<StarknetOsInput>("os_input")?;
    let mut class_dict: HashMap<MaybeRelocatable, MaybeRelocatable> = HashMap::new();
    for (class_hash, compiled_class_hash) in os_input.class_hash_to_compiled_class_hash {
        class_dict.insert(MaybeRelocatable::from(class_hash), MaybeRelocatable::from(compiled_class_hash));
    }

    exec_scopes.insert_box("initial_dict", Box::new(class_dict));
    Ok(())
}

pub const SEGMENTS_ADD: &str = "memory[ap] = to_felt_or_relocatable(segments.add())";

pub fn segments_add(
    vm: &mut VirtualMachine,
    _exec_scopes: &mut ExecutionScopes,
    _ids_data: &HashMap<String, HintReference>,
    _ap_tracking: &ApTracking,
    _constants: &HashMap<String, Felt252>,
) -> Result<(), HintError> {
    let segment = vm.add_memory_segment();
    insert_value_into_ap(vm, segment)
}

pub const SEGMENTS_ADD_TEMP: &str = "memory[ap] = to_felt_or_relocatable(segments.add_temp_segment())";

pub fn segments_add_temp(
    vm: &mut VirtualMachine,
    _exec_scopes: &mut ExecutionScopes,
    _ids_data: &HashMap<String, HintReference>,
    _ap_tracking: &ApTracking,
    _constants: &HashMap<String, Felt252>,
) -> Result<(), HintError> {
    let temp_segment = vm.add_temporary_segment();
    insert_value_into_ap(vm, temp_segment)
}

pub const BREAKPOINT: &str = "breakpoint()";

pub fn breakpoint(
    vm: &mut VirtualMachine,
    _exec_scopes: &mut ExecutionScopes,
    _ids_data: &HashMap<String, HintReference>,
    _ap_tracking: &ApTracking,
    _constants: &HashMap<String, Felt252>,
) -> Result<(), HintError> {
    let pc = vm.get_pc();
    let fp = vm.get_fp();
    let ap = vm.get_ap();
    println!("-----------BEGIN BREAKPOINT-----------");
    println!("\tpc -> {}, fp -> {}, ap -> {}", pc, fp, ap);
    // println!("\tnum_constants -> {:?}", constants.len());

    // print!("\tbuiltins -> ");
    // vm.get_builtin_runners().iter().for_each(|builtin| print!("{}(base {:?}), ", builtin.name(),
    // builtin.base()));

    // let range_check_ptr = get_maybe_relocatable_from_var_name("range_check_ptr", vm, ids_data,
    // ap_tracking)?; println!("range_check_ptr -> {:?} ", range_check_ptr);

    // println!("\tap_tracking -> {ap_tracking:?}");
    // println!("\texec_scops -> {:?}", exec_scopes.get_local_variables().unwrap().keys());
    // println!("\tids -> {:?}", ids_data);
    println!("-----------END BREAKPOINT-----------");
    Ok(())
}

pub const SET_AP_TO_ACTUAL_FEE: &str =
    "memory[ap] = to_felt_or_relocatable(execution_helper.tx_execution_info.actual_fee)";

pub fn set_ap_to_actual_fee(
    vm: &mut VirtualMachine,
    exec_scopes: &mut ExecutionScopes,
    _ids_data: &HashMap<String, HintReference>,
    _ap_tracking: &ApTracking,
    _constants: &HashMap<String, Felt252>,
) -> Result<(), HintError> {
    let execution_helper = exec_scopes.get::<ExecutionHelperWrapper>(vars::scopes::EXECUTION_HELPER)?;
    let actual_fee = execution_helper
        .execution_helper
        .borrow()
        .tx_execution_info
        .as_ref()
        .ok_or(HintError::CustomHint("ExecutionHelper should have tx_execution_info".to_owned().into_boxed_str()))?
        .actual_fee;

    insert_value_into_ap(vm, Felt252::from(actual_fee.0))
}

pub const IS_ON_CURVE: &str = "ids.is_on_curve = (y * y) % SECP_P == y_square_int";

pub fn is_on_curve(
    vm: &mut VirtualMachine,
    exec_scopes: &mut ExecutionScopes,
    ids_data: &HashMap<String, HintReference>,
    ap_tracking: &ApTracking,
    _constants: &HashMap<String, Felt252>,
) -> Result<(), HintError> {
    let y: BigInt = exec_scopes.get(vars::ids::Y)?;
    let y_square_int: BigInt = exec_scopes.get(vars::ids::Y_SQUARE_INT)?;
    let sec_p: BigInt = exec_scopes.get(vars::ids::SECP_P)?;

    let is_on_curve = (y.clone() * y) % sec_p == y_square_int;
    insert_value_from_var_name(vars::ids::IS_ON_CURVE, Felt252::from(is_on_curve), vm, ids_data, ap_tracking)?;

    Ok(())
}

const START_TX: &str = "execution_helper.start_tx(tx_info_ptr=ids.deprecated_tx_info.address_)";

pub fn start_tx(
    vm: &mut VirtualMachine,
    exec_scopes: &mut ExecutionScopes,
    ids_data: &HashMap<String, HintReference>,
    ap_tracking: &ApTracking,
    _constants: &HashMap<String, Felt252>,
) -> Result<(), HintError> {
    let deprecated_tx_info_ptr =
        get_relocatable_from_var_name(vars::ids::DEPRECATED_TX_INFO, vm, ids_data, ap_tracking)?;

    let execution_helper = exec_scopes.get::<ExecutionHelperWrapper>(vars::scopes::EXECUTION_HELPER)?;
    execution_helper.start_tx(Some(deprecated_tx_info_ptr));

    Ok(())
}

const SKIP_TX: &str = "execution_helper.skip_tx()";

pub fn skip_tx(
    _vm: &mut VirtualMachine,
    exec_scopes: &mut ExecutionScopes,
    _ids_data: &HashMap<String, HintReference>,
    _ap_tracking: &ApTracking,
    _constants: &HashMap<String, Felt252>,
) -> Result<(), HintError> {
    let execution_helper = exec_scopes.get::<ExecutionHelperWrapper>(vars::scopes::EXECUTION_HELPER)?;
    execution_helper.skip_tx();

    Ok(())
}

const SKIP_CALL: &str = "execution_helper.skip_call()";

pub fn skip_call(
    _vm: &mut VirtualMachine,
    exec_scopes: &mut ExecutionScopes,
    _ids_data: &HashMap<String, HintReference>,
    _ap_tracking: &ApTracking,
    _constants: &HashMap<String, Felt252>,
) -> Result<(), HintError> {
    let mut execution_helper = exec_scopes.get::<ExecutionHelperWrapper>(vars::scopes::EXECUTION_HELPER)?;
    execution_helper.skip_call();

    Ok(())
}

const OS_INPUT_TRANSACTIONS: &str = "memory[fp + 8] = to_felt_or_relocatable(len(os_input.transactions))";

pub fn os_input_transactions(
    vm: &mut VirtualMachine,
    exec_scopes: &mut ExecutionScopes,
    _ids_data: &HashMap<String, HintReference>,
    _ap_tracking: &ApTracking,
    _constants: &HashMap<String, Felt252>,
) -> Result<(), HintError> {
    let os_input = exec_scopes.get::<StarknetOsInput>("os_input")?;
    let num_txns = os_input.transactions.len();
    vm.insert_value((vm.get_fp() + 8)?, num_txns).map_err(HintError::Memory)
}<|MERGE_RESOLUTION|>--- conflicted
+++ resolved
@@ -50,11 +50,7 @@
 ) -> Result<(), HintError>;
 
 #[rustfmt::skip]
-<<<<<<< HEAD
-static HINTS: [(&str, HintImpl); 161] = [
-=======
-static HINTS: [(&str, HintImpl); 162] = [
->>>>>>> 3c1909b1
+static HINTS: [(&str, HintImpl); 163] = [
     (BREAKPOINT, breakpoint),
     (INITIALIZE_CLASS_HASHES, initialize_class_hashes),
     (INITIALIZE_STATE_CHANGES, initialize_state_changes),
